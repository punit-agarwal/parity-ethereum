// Copyright 2015-2018 Parity Technologies (UK) Ltd.
// This file is part of Parity.

// Parity is free software: you can redistribute it and/or modify
// it under the terms of the GNU General Public License as published by
// the Free Software Foundation, either version 3 of the License, or
// (at your option) any later version.

// Parity is distributed in the hope that it will be useful,
// but WITHOUT ANY WARRANTY; without even the implied warranty of
// MERCHANTABILITY or FITNESS FOR A PARTICULAR PURPOSE.  See the
// GNU General Public License for more details.

// You should have received a copy of the GNU General Public License
// along with Parity.  If not, see <http://www.gnu.org/licenses/>.

use std::collections::BTreeMap;
use std::sync::Arc;

use itertools::Itertools;

use block::{OpenBlock, SealedBlock, ClosedBlock};
use blockchain::{BlockReceipts, TreeRoute};
use client::Mode;
use encoded;
use vm::LastHashes;
use error::{Error, CallError, EthcoreResult};
use evm::Schedule;
use executive::Executed;
use filter::Filter;
use header::{BlockNumber};
use log_entry::LocalizedLogEntry;
use receipt::LocalizedReceipt;
use trace::LocalizedTrace;
use transaction::{self, LocalizedTransaction, SignedTransaction};
use verification::queue::QueueInfo as BlockQueueInfo;
use verification::queue::kind::blocks::Unverified;
use state::StateInfo;
use header::Header;
use engines::EthEngine;

use ethereum_types::{H256, U256, Address};
use ethcore_miner::pool::VerifiedTransaction;
use bytes::Bytes;
use hashdb::DBValue;

use types::ids::*;
use types::basic_account::BasicAccount;
use types::trace_filter::Filter as TraceFilter;
use types::call_analytics::CallAnalytics;
use types::blockchain_info::BlockChainInfo;
use types::block_status::BlockStatus;
use types::pruning_info::PruningInfo;

/// State information to be used during client query
pub enum StateOrBlock {
	/// State to be used, may be pending
	State(Box<StateInfo>),

	/// Id of an existing block from a chain to get state from
	Block(BlockId)
}

impl<S: StateInfo + 'static> From<S> for StateOrBlock {
	fn from(info: S) -> StateOrBlock {
		StateOrBlock::State(Box::new(info) as Box<_>)
	}
}

impl From<Box<StateInfo>> for StateOrBlock {
	fn from(info: Box<StateInfo>) -> StateOrBlock {
		StateOrBlock::State(info)
	}
}

impl From<BlockId> for StateOrBlock {
	fn from(id: BlockId) -> StateOrBlock {
		StateOrBlock::Block(id)
	}
}

/// Provides `nonce` and `latest_nonce` methods
pub trait Nonce {
	/// Attempt to get address nonce at given block.
	/// May not fail on BlockId::Latest.
	fn nonce(&self, address: &Address, id: BlockId) -> Option<U256>;

	/// Get address nonce at the latest block's state.
	fn latest_nonce(&self, address: &Address) -> U256 {
		self.nonce(address, BlockId::Latest)
			.expect("nonce will return Some when given BlockId::Latest. nonce was given BlockId::Latest. \
			Therefore nonce has returned Some; qed")
	}
}

/// Provides `balance` and `latest_balance` methods
pub trait Balance {
	/// Get address balance at the given block's state.
	///
	/// May not return None if given BlockId::Latest.
	/// Returns None if and only if the block's root hash has been pruned from the DB.
	fn balance(&self, address: &Address, state: StateOrBlock) -> Option<U256>;

	/// Get address balance at the latest block's state.
	fn latest_balance(&self, address: &Address) -> U256 {
		self.balance(address, BlockId::Latest.into())
			.expect("balance will return Some if given BlockId::Latest. balance was given BlockId::Latest \
			Therefore balance has returned Some; qed")
	}
}

/// Provides methods to access account info
pub trait AccountData: Nonce + Balance {}

/// Provides `chain_info` method
pub trait ChainInfo {
	/// Get blockchain information.
	fn chain_info(&self) -> BlockChainInfo;
}

/// Provides various information on a block by it's ID
pub trait BlockInfo {
	/// Get raw block header data by block id.
	fn block_header(&self, id: BlockId) -> Option<encoded::Header>;

	/// Get the best block header.
	fn best_block_header(&self) -> Header;

	/// Get raw block data by block header hash.
	fn block(&self, id: BlockId) -> Option<encoded::Block>;

	/// Get address code hash at given block's state.
	fn code_hash(&self, address: &Address, id: BlockId) -> Option<H256>;
}

/// Provides various information on a transaction by it's ID
pub trait TransactionInfo {
	/// Get the hash of block that contains the transaction, if any.
	fn transaction_block(&self, id: TransactionId) -> Option<H256>;
}

/// Provides methods to access chain state
pub trait StateClient {
	/// Type representing chain state
	type State: StateInfo;

	/// Get a copy of the best block's state.
	fn latest_state(&self) -> Self::State;

	/// Attempt to get a copy of a specific block's final state.
	///
	/// This will not fail if given BlockId::Latest.
	/// Otherwise, this can fail (but may not) if the DB prunes state or the block
	/// is unknown.
	fn state_at(&self, id: BlockId) -> Option<Self::State>;
}

/// Provides various blockchain information, like block header, chain state etc.
pub trait BlockChain: ChainInfo + BlockInfo + TransactionInfo {}

/// Provides information on a blockchain service and it's registry
pub trait RegistryInfo {
	/// Get the address of a particular blockchain service, if available.
	fn registry_address(&self, name: String, block: BlockId) -> Option<Address>;
}

// FIXME Why these methods belong to BlockChainClient and not MiningBlockChainClient?
/// Provides methods to import block into blockchain
pub trait ImportBlock {
	/// Import a block into the blockchain.
	fn import_block(&self, block: Unverified) -> EthcoreResult<H256>;
}

/// Provides `call_contract` method
pub trait CallContract {
	/// Like `call`, but with various defaults. Designed to be used for calling contracts.
	fn call_contract(&self, id: BlockId, address: Address, data: Bytes) -> Result<Bytes, String>;
}

/// Provides `call` and `call_many` methods
pub trait Call {
	/// Type representing chain state
	type State: StateInfo;

	/// Makes a non-persistent transaction call.
	fn call(&self, tx: &SignedTransaction, analytics: CallAnalytics, state: &mut Self::State, header: &Header) -> Result<Executed, CallError>;

	/// Makes multiple non-persistent but dependent transaction calls.
	/// Returns a vector of successes or a failure if any of the transaction fails.
	fn call_many(&self, txs: &[(SignedTransaction, CallAnalytics)], state: &mut Self::State, header: &Header) -> Result<Vec<Executed>, CallError>;

	/// Estimates how much gas will be necessary for a call.
	fn estimate_gas(&self, t: &SignedTransaction, state: &Self::State, header: &Header) -> Result<U256, CallError>;
}

/// Provides `engine` method
pub trait EngineInfo {
	/// Get underlying engine object
	fn engine(&self) -> &EthEngine;
}

/// IO operations that should off-load heavy work to another thread.
pub trait IoClient: Sync + Send {
	/// Queue transactions for importing.
	fn queue_transactions(&self, transactions: Vec<Bytes>, peer_id: usize);

	/// Queue block import with transaction receipts. Does no sealing and transaction validation.
	fn queue_ancient_block(&self, block_bytes: Unverified, receipts_bytes: Bytes) -> EthcoreResult<H256>;

	/// Queue conensus engine message.
	fn queue_consensus_message(&self, message: Bytes);
}

/// Provides recently seen bad blocks.
pub trait BadBlocks {
	/// Returns a list of blocks that were recently not imported because they were invalid.
	fn bad_blocks(&self) -> Vec<(Unverified, String)>;
}

/// Blockchain database client. Owns and manages a blockchain and a block queue.
pub trait BlockChainClient : Sync + Send + AccountData + BlockChain + CallContract + RegistryInfo + ImportBlock
+ IoClient + BadBlocks {
	/// Look up the block number for the given block ID.
	fn block_number(&self, id: BlockId) -> Option<BlockNumber>;

	/// Get raw block body data by block id.
	/// Block body is an RLP list of two items: uncles and transactions.
	fn block_body(&self, id: BlockId) -> Option<encoded::Body>;

	/// Get block status by block header hash.
	fn block_status(&self, id: BlockId) -> BlockStatus;

	/// Get block total difficulty.
	fn block_total_difficulty(&self, id: BlockId) -> Option<U256>;

	/// Attempt to get address storage root at given block.
	/// May not fail on BlockId::Latest.
	fn storage_root(&self, address: &Address, id: BlockId) -> Option<H256>;

	/// Get block hash.
	fn block_hash(&self, id: BlockId) -> Option<H256>;

	/// Get address code at given block's state.
	fn code(&self, address: &Address, state: StateOrBlock) -> Option<Option<Bytes>>;

	/// Get address code at the latest block's state.
	fn latest_code(&self, address: &Address) -> Option<Bytes> {
		self.code(address, BlockId::Latest.into())
			.expect("code will return Some if given BlockId::Latest; qed")
	}

	/// Get address code hash at given block's state.

	/// Get value of the storage at given position at the given block's state.
	///
	/// May not return None if given BlockId::Latest.
	/// Returns None if and only if the block's root hash has been pruned from the DB.
	fn storage_at(&self, address: &Address, position: &H256, state: StateOrBlock) -> Option<H256>;

	/// Get value of the storage at given position at the latest block's state.
	fn latest_storage_at(&self, address: &Address, position: &H256) -> H256 {
		self.storage_at(address, position, BlockId::Latest.into())
			.expect("storage_at will return Some if given BlockId::Latest. storage_at was given BlockId::Latest. \
			Therefore storage_at has returned Some; qed")
	}

	/// Get a list of all accounts in the block `id`, if fat DB is in operation, otherwise `None`.
	/// If `after` is set the list starts with the following item.
	fn list_accounts(&self, id: BlockId, after: Option<&Address>, count: u64) -> Option<Vec<Address>>;

	/// Get a list of all storage keys in the block `id`, if fat DB is in operation, otherwise `None`.
	/// If `after` is set the list starts with the following item.
	fn list_storage(&self, id: BlockId, account: &Address, after: Option<&H256>, count: u64) -> Option<Vec<H256>>;

	/// Get transaction with given hash.
	fn transaction(&self, id: TransactionId) -> Option<LocalizedTransaction>;

	/// Get uncle with given id.
	fn uncle(&self, id: UncleId) -> Option<encoded::Header>;

	/// Get transaction receipt with given hash.
	fn transaction_receipt(&self, id: TransactionId) -> Option<LocalizedReceipt>;

	/// Get localized receipts for all transaction in given block.
	fn block_receipts(&self, id: BlockId) -> Option<Vec<LocalizedReceipt>>;

	/// Get a tree route between `from` and `to`.
	/// See `BlockChain::tree_route`.
	fn tree_route(&self, from: &H256, to: &H256) -> Option<TreeRoute>;

	/// Get all possible uncle hashes for a block.
	fn find_uncles(&self, hash: &H256) -> Option<Vec<H256>>;

	/// Get latest state node
	fn state_data(&self, hash: &H256) -> Option<Bytes>;

<<<<<<< HEAD
	/// Get block receipts data by block header hash.
	fn block_receipts(&self, hash: &H256) -> Option<BlockReceipts>;
=======
	/// Get raw block receipts data by block header hash.
	fn encoded_block_receipts(&self, hash: &H256) -> Option<Bytes>;
>>>>>>> 7781cbbc

	/// Get block queue information.
	fn queue_info(&self) -> BlockQueueInfo;

	/// Clear block queue and abort all import activity.
	fn clear_queue(&self);

	/// Get the registrar address, if it exists.
	fn additional_params(&self) -> BTreeMap<String, String>;

	/// Returns logs matching given filter. If one of the filtering block cannot be found, returns the block id that caused the error.
	fn logs(&self, filter: Filter) -> Result<Vec<LocalizedLogEntry>, BlockId>;

	/// Replays a given transaction for inspection.
	fn replay(&self, t: TransactionId, analytics: CallAnalytics) -> Result<Executed, CallError>;

	/// Replays all the transactions in a given block for inspection.
	fn replay_block_transactions(&self, block: BlockId, analytics: CallAnalytics) -> Result<Box<Iterator<Item = (H256, Executed)>>, CallError>;

	/// Returns traces matching given filter.
	fn filter_traces(&self, filter: TraceFilter) -> Option<Vec<LocalizedTrace>>;

	/// Returns trace with given id.
	fn trace(&self, trace: TraceId) -> Option<LocalizedTrace>;

	/// Returns traces created by transaction.
	fn transaction_traces(&self, trace: TransactionId) -> Option<Vec<LocalizedTrace>>;

	/// Returns traces created by transaction from block.
	fn block_traces(&self, trace: BlockId) -> Option<Vec<LocalizedTrace>>;

	/// Get last hashes starting from best block.
	fn last_hashes(&self) -> LastHashes;

	/// List all ready transactions that should be propagated to other peers.
	fn transactions_to_propagate(&self) -> Vec<Arc<VerifiedTransaction>>;

	/// Sorted list of transaction gas prices from at least last sample_size blocks.
	fn gas_price_corpus(&self, sample_size: usize) -> ::stats::Corpus<U256> {
		let mut h = self.chain_info().best_block_hash;
		let mut corpus = Vec::new();
		while corpus.is_empty() {
			for _ in 0..sample_size {
				let block = match self.block(BlockId::Hash(h)) {
					Some(block) => block,
					None => return corpus.into(),
				};

				if block.number() == 0 {
					return corpus.into();
				}
				block.transaction_views().iter().foreach(|t| corpus.push(t.gas_price()));
				h = block.parent_hash().clone();
			}
		}
		corpus.into()
	}

	/// Get the preferred chain ID to sign on
	fn signing_chain_id(&self) -> Option<u64>;

	/// Get the mode.
	fn mode(&self) -> Mode;

	/// Set the mode.
	fn set_mode(&self, mode: Mode);

	/// Get the chain spec name.
	fn spec_name(&self) -> String;

	/// Set the chain via a spec name.
	fn set_spec_name(&self, spec_name: String);

	/// Disable the client from importing blocks. This cannot be undone in this session and indicates
	/// that a subsystem has reason to believe this executable incapable of syncing the chain.
	fn disable(&self);

	/// Returns engine-related extra info for `BlockId`.
	fn block_extra_info(&self, id: BlockId) -> Option<BTreeMap<String, String>>;

	/// Returns engine-related extra info for `UncleId`.
	fn uncle_extra_info(&self, id: UncleId) -> Option<BTreeMap<String, String>>;

	/// Returns information about pruning/data availability.
	fn pruning_info(&self) -> PruningInfo;

	/// Schedule state-altering transaction to be executed on the next pending block.
	fn transact_contract(&self, address: Address, data: Bytes) -> Result<(), transaction::Error>;

	/// Get the address of the registry itself.
	fn registrar_address(&self) -> Option<Address>;
}

/// Provides `reopen_block` method
pub trait ReopenBlock {
	/// Reopens an OpenBlock and updates uncles.
	fn reopen_block(&self, block: ClosedBlock) -> OpenBlock;
}

/// Provides `prepare_open_block` method
pub trait PrepareOpenBlock {
	/// Returns OpenBlock prepared for closing.
	fn prepare_open_block(&self,
		author: Address,
		gas_range_target: (U256, U256),
		extra_data: Bytes
	) -> Result<OpenBlock, Error>;
}

/// Provides methods used for sealing new state
pub trait BlockProducer: PrepareOpenBlock + ReopenBlock {}

/// Provides `latest_schedule` method
pub trait ScheduleInfo {
	/// Returns latest schedule.
	fn latest_schedule(&self) -> Schedule;
}

///Provides `import_sealed_block` method
pub trait ImportSealedBlock {
	/// Import sealed block. Skips all verifications.
	fn import_sealed_block(&self, block: SealedBlock) -> EthcoreResult<H256>;
}

/// Provides `broadcast_proposal_block` method
pub trait BroadcastProposalBlock {
	/// Broadcast a block proposal.
	fn broadcast_proposal_block(&self, block: SealedBlock);
}

/// Provides methods to import sealed block and broadcast a block proposal
pub trait SealedBlockImporter: ImportSealedBlock + BroadcastProposalBlock {}

/// Client facilities used by internally sealing Engines.
pub trait EngineClient: Sync + Send + ChainInfo {
	/// Make a new block and seal it.
	fn update_sealing(&self);

	/// Submit a seal for a block in the mining queue.
	fn submit_seal(&self, block_hash: H256, seal: Vec<Bytes>);

	/// Broadcast a consensus message to the network.
	fn broadcast_consensus_message(&self, message: Bytes);

	/// Get the transition to the epoch the given parent hash is part of
	/// or transitions to.
	/// This will give the epoch that any children of this parent belong to.
	///
	/// The block corresponding the the parent hash must be stored already.
	fn epoch_transition_for(&self, parent_hash: H256) -> Option<::engines::EpochTransition>;

	/// Attempt to cast the engine client to a full client.
	fn as_full_client(&self) -> Option<&BlockChainClient>;

	/// Get a block number by ID.
	fn block_number(&self, id: BlockId) -> Option<BlockNumber>;

	/// Get raw block header data by block id.
	fn block_header(&self, id: BlockId) -> Option<encoded::Header>;
}

/// Extended client interface for providing proofs of the state.
pub trait ProvingBlockChainClient: BlockChainClient {
	/// Prove account storage at a specific block id.
	///
	/// Both provided keys assume a secure trie.
	/// Returns a vector of raw trie nodes (in order from the root) proving the storage query.
	fn prove_storage(&self, key1: H256, key2: H256, id: BlockId) -> Option<(Vec<Bytes>, H256)>;

	/// Prove account existence at a specific block id.
	/// The key is the keccak hash of the account's address.
	/// Returns a vector of raw trie nodes (in order from the root) proving the query.
	fn prove_account(&self, key1: H256, id: BlockId) -> Option<(Vec<Bytes>, BasicAccount)>;

	/// Prove execution of a transaction at the given block.
	/// Returns the output of the call and a vector of database items necessary
	/// to reproduce it.
	fn prove_transaction(&self, transaction: SignedTransaction, id: BlockId) -> Option<(Bytes, Vec<DBValue>)>;

	/// Get an epoch change signal by block hash.
	fn epoch_signal(&self, hash: H256) -> Option<Vec<u8>>;
}<|MERGE_RESOLUTION|>--- conflicted
+++ resolved
@@ -282,7 +282,7 @@
 	fn transaction_receipt(&self, id: TransactionId) -> Option<LocalizedReceipt>;
 
 	/// Get localized receipts for all transaction in given block.
-	fn block_receipts(&self, id: BlockId) -> Option<Vec<LocalizedReceipt>>;
+	fn localized_block_receipts(&self, id: BlockId) -> Option<Vec<LocalizedReceipt>>;
 
 	/// Get a tree route between `from` and `to`.
 	/// See `BlockChain::tree_route`.
@@ -294,13 +294,8 @@
 	/// Get latest state node
 	fn state_data(&self, hash: &H256) -> Option<Bytes>;
 
-<<<<<<< HEAD
 	/// Get block receipts data by block header hash.
 	fn block_receipts(&self, hash: &H256) -> Option<BlockReceipts>;
-=======
-	/// Get raw block receipts data by block header hash.
-	fn encoded_block_receipts(&self, hash: &H256) -> Option<Bytes>;
->>>>>>> 7781cbbc
 
 	/// Get block queue information.
 	fn queue_info(&self) -> BlockQueueInfo;

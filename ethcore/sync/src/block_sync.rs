// Copyright 2015-2018 Parity Technologies (UK) Ltd.
// This file is part of Parity.

// Parity is free software: you can redistribute it and/or modify
// it under the terms of the GNU General Public License as published by
// the Free Software Foundation, either version 3 of the License, or
// (at your option) any later version.

// Parity is distributed in the hope that it will be useful,
// but WITHOUT ANY WARRANTY; without even the implied warranty of
// MERCHANTABILITY or FITNESS FOR A PARTICULAR PURPOSE.  See the
// GNU General Public License for more details.

// You should have received a copy of the GNU General Public License
// along with Parity.  If not, see <http://www.gnu.org/licenses/>.

///
/// Blockchain downloader
///

use std::collections::{HashSet, VecDeque};
use std::cmp;
use heapsize::HeapSizeOf;
use ethereum_types::H256;
use rlp::{self, Rlp};
use ethcore::header::BlockNumber;
use ethcore::client::{BlockStatus, BlockId};
use ethcore::error::{ImportErrorKind, QueueErrorKind, BlockError, Error as EthcoreError, ErrorKind as EthcoreErrorKind};
use sync_io::SyncIo;
use blocks::{BlockCollection, SyncBody, SyncHeader};
use chain::BlockSet;

const MAX_HEADERS_TO_REQUEST: usize = 128;
const MAX_BODIES_TO_REQUEST: usize = 32;
const MAX_RECEPITS_TO_REQUEST: usize = 128;
const SUBCHAIN_SIZE: u64 = 256;
const MAX_ROUND_PARENTS: usize = 16;
const MAX_PARALLEL_SUBCHAIN_DOWNLOAD: usize = 5;

// logging macros prepend BlockSet context for log filtering
macro_rules! trace_sync {
	($self:ident, $fmt:expr, $($arg:tt)+) => {
		trace!(target: "sync", concat!("{:?}: ", $fmt), $self.block_set, $($arg)+);
	};
	($self:ident, $fmt:expr) => {
		trace!(target: "sync", concat!("{:?}: ", $fmt), $self.block_set);
	};
}

macro_rules! debug_sync {
	($self:ident, $fmt:expr, $($arg:tt)+) => {
		debug!(target: "sync", concat!("{:?}: ", $fmt), $self.block_set, $($arg)+);
	};
	($self:ident, $fmt:expr) => {
		debug!(target: "sync", concat!("{:?}: ", $fmt), $self.block_set);
	};
}

#[derive(Copy, Clone, Eq, PartialEq, Debug)]
/// Downloader state
pub enum State {
	/// No active downloads.
	Idle,
	/// Downloading subchain heads
	ChainHead,
	/// Downloading blocks
	Blocks,
	/// Download is complete
	Complete,
}

/// Data that needs to be requested from a peer.
pub enum BlockRequest {
	Headers {
		start: H256,
		count: u64,
		skip: u64,
	},
	Bodies {
		hashes: Vec<H256>,
	},
	Receipts {
		hashes: Vec<H256>,
	},
}

/// Indicates sync action
pub enum DownloadAction {
	/// Do nothing
	None,
	/// Reset downloads for all peers
	Reset
}

#[derive(Eq, PartialEq, Debug)]
pub enum BlockDownloaderImportError {
	/// Imported data is rejected as invalid. Peer should be dropped.
	Invalid,
	/// Imported data is valid but rejected cause the downloader does not need it.
	Useless,
}

#[derive(Eq, PartialEq, Debug)]
pub enum CollectBlocksError {
	/// One of the downloaded blocks was bad.
	BadBlock,
	/// The import queue is full so not all blocks were imported.
	QueueFull,
}

impl From<rlp::DecoderError> for BlockDownloaderImportError {
	fn from(_: rlp::DecoderError) -> BlockDownloaderImportError {
		BlockDownloaderImportError::Invalid
	}
}

/// Block downloader strategy.
/// Manages state and block data for a block download process.
pub struct BlockDownloader {
	/// Which set of blocks to download
	block_set: BlockSet,
	/// Downloader state
	state: State,
	/// Highest block number seen
	highest_block: Option<BlockNumber>,
	/// Downloaded blocks, holds `H`, `B` and `S`
	blocks: BlockCollection,
	/// Last imported block number
	last_imported_block: BlockNumber,
	/// Last imported block hash
	last_imported_hash: H256,
	/// Number of blocks imported this round
	imported_this_round: Option<usize>,
	/// Block number the last round started with.
	last_round_start: BlockNumber,
	last_round_start_hash: H256,
	/// Block parents imported this round (hash, parent)
	round_parents: VecDeque<(H256, H256)>,
	/// Do we need to download block recetips.
	download_receipts: bool,
	/// Sync up to the block with this hash.
	target_hash: Option<H256>,
	/// Probing range for seeking common best block.
	retract_step: u64,
	/// Whether reorg should be limited.
	limit_reorg: bool,
	/// Hashes of header requests which return no useful headers
	useless_expected_hashes: HashSet<H256>,
}

impl BlockDownloader {
	/// Create a new instance of syncing strategy.
	/// For BlockSet::NewBlocks this won't reorganize to before the last kept state.
	pub fn new(block_set: BlockSet, start_hash: &H256, start_number: BlockNumber) -> Self {
		let (limit_reorg, sync_receipts) = match block_set {
			BlockSet::NewBlocks => (true, false),
			BlockSet::OldBlocks => (false, true)
		};
		BlockDownloader {
			block_set: block_set,
			state: State::Idle,
			highest_block: None,
			last_imported_block: start_number,
			last_imported_hash: start_hash.clone(),
			last_round_start: start_number,
			last_round_start_hash: start_hash.clone(),
			blocks: BlockCollection::new(sync_receipts),
			imported_this_round: None,
			round_parents: VecDeque::new(),
			download_receipts: sync_receipts,
			target_hash: None,
			retract_step: 1,
			limit_reorg: limit_reorg,
			useless_expected_hashes: HashSet::new(),
		}
	}

	/// Reset sync. Clear all local downloaded data.
	pub fn reset(&mut self) {
		self.blocks.clear();
		self.useless_expected_hashes.clear();
		self.state = State::Idle;
	}

	/// Mark a block as known in the chain
	pub fn mark_as_known(&mut self, hash: &H256, number: BlockNumber) {
		if number >= self.last_imported_block + 1 {
			self.last_imported_block = number;
			self.last_imported_hash = hash.clone();
			self.imported_this_round = Some(self.imported_this_round.unwrap_or(0) + 1);
			self.last_round_start = number;
			self.last_round_start_hash = hash.clone();
		}
	}

	/// Check if download is complete
	pub fn is_complete(&self) -> bool {
		self.state == State::Complete
	}

	/// Check if particular block hash is being downloaded
	pub fn is_downloading(&self, hash: &H256) -> bool {
		self.blocks.is_downloading(hash)
	}

	/// Set starting sync block
	pub fn set_target(&mut self, hash: &H256) {
		self.target_hash = Some(hash.clone());
	}

	/// Unmark header as being downloaded.
	pub fn clear_header_download(&mut self, hash: &H256) {
		self.blocks.clear_header_download(hash)
	}

	/// Unmark block body as being downloaded.
	pub fn clear_body_download(&mut self, hashes: &[H256]) {
		self.blocks.clear_body_download(hashes)
	}

	/// Unmark block receipt as being downloaded.
	pub fn clear_receipt_download(&mut self, hashes: &[H256]) {
		self.blocks.clear_receipt_download(hashes)
	}
	/// Reset collection for a new sync round with given subchain block hashes.
	pub fn reset_to(&mut self, hashes: Vec<H256>) {
		self.reset();
		self.blocks.reset_to(hashes);
		self.state = State::Blocks;
	}

	/// Returns used heap memory size.
	pub fn heap_size(&self) -> usize {
		self.blocks.heap_size() + self.round_parents.heap_size_of_children()
	}

	/// Returns best imported block number.
	pub fn last_imported_block_number(&self) -> BlockNumber {
		self.last_imported_block
	}

	/// Add new block headers.
	pub fn import_headers(&mut self, io: &mut SyncIo, r: &Rlp, expected_hash: Option<H256>) -> Result<DownloadAction, BlockDownloaderImportError> {
		let item_count = r.item_count().unwrap_or(0);
		if self.state == State::Idle {
			trace_sync!(self, "Ignored unexpected block headers");
			return Ok(DownloadAction::None)
		}
		if item_count == 0 && (self.state == State::Blocks) {
			return Err(BlockDownloaderImportError::Invalid);
		}

		let mut headers = Vec::new();
		let mut hashes = Vec::new();
		let mut valid_response = item_count == 0; //empty response is valid
		let mut any_known = false;
		for i in 0..item_count {
			let info = SyncHeader::from_rlp(r.at(i)?.as_raw().to_vec())?;
			let number = BlockNumber::from(info.header.number());
			let hash = info.header.hash();
			// Check if any of the headers matches the hash we requested
			if !valid_response {
				if let Some(expected) = expected_hash {
					valid_response = expected == hash;
				}
			}
			any_known = any_known || self.blocks.contains_head(&hash);
			if self.blocks.contains(&hash) {
				trace_sync!(self, "Skipping existing block header {} ({:?})", number, hash);
				continue;
			}

			if self.highest_block.as_ref().map_or(true, |n| number > *n) {
				self.highest_block = Some(number);
			}

			match io.chain().block_status(BlockId::Hash(hash.clone())) {
				BlockStatus::InChain | BlockStatus::Queued => {
					match self.state {
						State::Blocks => trace_sync!(self, "Header already in chain {} ({})", number, hash),
						_ => trace_sync!(self, "Header already in chain {} ({}), state = {:?}", number, hash, self.state),
					}
					headers.push(info);
					hashes.push(hash);
				},
				BlockStatus::Bad => {
					return Err(BlockDownloaderImportError::Invalid);
				},
				BlockStatus::Unknown => {
					headers.push(info);
					hashes.push(hash);
				}
			}
		}

		// Disable the peer for this syncing round if it gives invalid chain
		if !valid_response {
			trace_sync!(self, "Invalid headers response");
			return Err(BlockDownloaderImportError::Invalid);
		}

		match self.state {
			State::ChainHead => {
				if !headers.is_empty() {
					// TODO: validate heads better. E.g. check that there is enough distance between blocks.
					trace_sync!(self, "Received {} subchain heads, proceeding to download", headers.len());
					self.blocks.reset_to(hashes);
					self.state = State::Blocks;
					return Ok(DownloadAction::Reset);
				} else {
					let best = io.chain().chain_info().best_block_number;
					let oldest_reorg = io.chain().pruning_info().earliest_state;
					let last = self.last_imported_block;
					if self.limit_reorg && best > last && (last == 0 || last < oldest_reorg) {
						trace_sync!(self, "No common block, disabling peer");
						return Err(BlockDownloaderImportError::Invalid);
					}
				}
			},
			State::Blocks => {
				let count = headers.len();
				// At least one of the headers must advance the subchain. Otherwise they are all useless.
				if count == 0 || !any_known {
					trace_sync!(self, "No useful headers, expected hash {:?}", expected_hash);
					if let Some(eh) = expected_hash {
						if !self.useless_expected_hashes.insert(eh) {
							trace_sync!(self, "Received consecutive sets of useless headers from requested header {:?}. Resetting sync", eh);
							self.reset();
						}
					}
					return Err(BlockDownloaderImportError::Useless);
				}
				if let Some(eh) = expected_hash {
					self.useless_expected_hashes.remove(&eh);
				}
				self.blocks.insert_headers(headers);
				trace_sync!(self, "Inserted {} headers", count);
			},
			_ => trace_sync!(self, "Unexpected headers({})", headers.len()),
		}

		Ok(DownloadAction::None)
	}

	/// Called by peer once it has new block bodies
	pub fn import_bodies(&mut self, r: &Rlp) -> Result<(), BlockDownloaderImportError> {
		let item_count = r.item_count().unwrap_or(0);
		if item_count == 0 {
			return Err(BlockDownloaderImportError::Useless);
		} else if self.state != State::Blocks {
			trace_sync!(self, "Ignored unexpected block bodies");
		} else {
			let mut bodies = Vec::with_capacity(item_count);
			for i in 0..item_count {
				let body = SyncBody::from_rlp(r.at(i)?.as_raw())?;
				bodies.push(body);
			}

			if self.blocks.insert_bodies(bodies) != item_count {
				trace_sync!(self, "Deactivating peer for giving invalid block bodies");
				return Err(BlockDownloaderImportError::Invalid);
			}
		}
		Ok(())
	}

	/// Called by peer once it has new block bodies
	pub fn import_receipts(&mut self, _io: &mut SyncIo, r: &Rlp) -> Result<(), BlockDownloaderImportError> {
		let item_count = r.item_count().unwrap_or(0);
		if item_count == 0 {
			return Err(BlockDownloaderImportError::Useless);
		}
		else if self.state != State::Blocks {
			trace_sync!(self, "Ignored unexpected block receipts");
		}
		else {
			let mut receipts = Vec::with_capacity(item_count);
			for i in 0..item_count {
				let receipt = r.at(i).map_err(|e| {
					trace_sync!(self, "Error decoding block receipts RLP: {:?}", e);
					BlockDownloaderImportError::Invalid
				})?;
				receipts.push(receipt.as_raw().to_vec());
			}
			if self.blocks.insert_receipts(receipts) != item_count {
				trace_sync!(self, "Deactivating peer for giving invalid block receipts");
				return Err(BlockDownloaderImportError::Invalid);
			}
		}
		Ok(())
	}

	fn start_sync_round(&mut self, io: &mut SyncIo) {
		self.state = State::ChainHead;
		trace_sync!(self, "Starting round (last imported count = {:?}, last started = {}, block = {:?}", self.imported_this_round, self.last_round_start, self.last_imported_block);
		// Check if need to retract to find the common block. The problem is that the peers still return headers by hash even
		// from the non-canonical part of the tree. So we also retract if nothing has been imported last round.
		let start = self.last_round_start;
		let start_hash = self.last_round_start_hash;
		match self.imported_this_round {
			Some(n) if n == 0 && start > 0 => {
				// nothing was imported last round, step back to a previous block
				// search parent in last round known parents first
				if let Some(&(_, p)) = self.round_parents.iter().find(|&&(h, _)| h == start_hash) {
					self.last_imported_block = start - 1;
					self.last_imported_hash = p.clone();
					trace_sync!(self, "Searching common header from the last round {} ({})", self.last_imported_block, self.last_imported_hash);
				} else {
					let best = io.chain().chain_info().best_block_number;
					let oldest_reorg = io.chain().pruning_info().earliest_state;
					if self.limit_reorg && best > start && start < oldest_reorg {
						debug_sync!(self, "Could not revert to previous ancient block, last: {} ({})", start, start_hash);
						self.reset();
					} else {
						let n = start - cmp::min(self.retract_step, start);
						self.retract_step *= 2;
						match io.chain().block_hash(BlockId::Number(n)) {
							Some(h) => {
								self.last_imported_block = n;
								self.last_imported_hash = h;
								trace_sync!(self, "Searching common header in the blockchain {} ({})", start, self.last_imported_hash);
							}
							None => {
								debug_sync!(self, "Could not revert to previous block, last: {} ({})", start, self.last_imported_hash);
								self.reset();
							}
						}
					}
				}
			},
			_ => {
				self.retract_step = 1;
			},
		}
		self.last_round_start = self.last_imported_block;
		self.last_round_start_hash = self.last_imported_hash;
		self.imported_this_round = None;
	}

	/// Find some headers or blocks to download for a peer.
	pub fn request_blocks(&mut self, io: &mut SyncIo, num_active_peers: usize) -> Option<BlockRequest> {
		match self.state {
			State::Idle => {
				self.start_sync_round(io);
				if self.state == State::ChainHead {
					return self.request_blocks(io, num_active_peers);
				}
			},
			State::ChainHead => {
				if num_active_peers < MAX_PARALLEL_SUBCHAIN_DOWNLOAD {
					// Request subchain headers
					trace_sync!(self, "Starting sync with better chain");
					// Request MAX_HEADERS_TO_REQUEST - 2 headers apart so that
					// MAX_HEADERS_TO_REQUEST would include headers for neighbouring subchains
					return Some(BlockRequest::Headers {
						start: self.last_imported_hash.clone(),
						count: SUBCHAIN_SIZE,
						skip: (MAX_HEADERS_TO_REQUEST - 2) as u64,
					});
				}
			},
			State::Blocks => {
				// check to see if we need to download any block bodies first
				let needed_bodies = self.blocks.needed_bodies(MAX_BODIES_TO_REQUEST, false);
				if !needed_bodies.is_empty() {
					return Some(BlockRequest::Bodies {
						hashes: needed_bodies,
					});
				}

				if self.download_receipts {
					let needed_receipts = self.blocks.needed_receipts(MAX_RECEPITS_TO_REQUEST, false);
					if !needed_receipts.is_empty() {
						return Some(BlockRequest::Receipts {
							hashes: needed_receipts,
						});
					}
				}

				// find subchain to download
				if let Some((h, count)) = self.blocks.needed_headers(MAX_HEADERS_TO_REQUEST, false) {
					return Some(BlockRequest::Headers {
						start: h,
						count: count as u64,
						skip: 0,
					});
				}
			},
			State::Complete => (),
		}
		None
	}

	/// Checks if there are blocks fully downloaded that can be imported into the blockchain and does the import.
	pub fn collect_blocks(&mut self, io: &mut SyncIo, allow_out_of_order: bool) -> Result<(), CollectBlocksError> {
		let mut err: Option<CollectBlocksError> = None;
		let mut imported = HashSet::new();
		let blocks = self.blocks.drain();
		let count = blocks.len();
		for block_and_receipts in blocks {
			let block = block_and_receipts.block;
			let receipts = block_and_receipts.receipts;

			let h = block.header.hash();
			let number = block.header.number();
			let parent = *block.header.parent_hash();

			if self.target_hash.as_ref().map_or(false, |t| t == &h) {
				self.state = State::Complete;
				trace_sync!(self, "Sync target reached");
				return Ok(());
			}

			let result = if let Some(receipts) = receipts {
				io.chain().queue_ancient_block(block, receipts)
			} else {
				io.chain().import_block(block)
			};

			match result {
<<<<<<< HEAD
				Err(BlockImportError(BlockImportErrorKind::Import(ImportErrorKind::AlreadyInChain), _)) => {
					trace_sync!(self, "Block already in chain {:?}", h);
					self.block_imported(&h, number, &parent);
				},
				Err(BlockImportError(BlockImportErrorKind::Import(ImportErrorKind::AlreadyQueued), _)) => {
					trace_sync!(self, "Block already queued {:?}", h);
=======
				Err(EthcoreError(EthcoreErrorKind::Import(ImportErrorKind::AlreadyInChain), _)) => {
					trace!(target: "sync", "Block already in chain {:?}", h);
					self.block_imported(&h, number, &parent);
				},
				Err(EthcoreError(EthcoreErrorKind::Import(ImportErrorKind::AlreadyQueued), _)) => {
					trace!(target: "sync", "Block already queued {:?}", h);
>>>>>>> adcbfcf8
					self.block_imported(&h, number, &parent);
				},
				Ok(_) => {
					trace_sync!(self, "Block queued {:?}", h);
					imported.insert(h.clone());
					self.block_imported(&h, number, &parent);
				},
				Err(EthcoreError(EthcoreErrorKind::Block(BlockError::UnknownParent(_)), _)) if allow_out_of_order => {
					break;
				},
<<<<<<< HEAD
				Err(BlockImportError(BlockImportErrorKind::Block(BlockError::UnknownParent(_)), _)) => {
					trace_sync!(self, "Unknown new block parent, restarting sync");
					break;
				},
				Err(BlockImportError(BlockImportErrorKind::Block(BlockError::TemporarilyInvalid(_)), _)) => {
					debug_sync!(self, "Block temporarily invalid: {:?}, restarting sync", h);
					break;
				},
				Err(BlockImportError(BlockImportErrorKind::Queue(QueueErrorKind::Full(limit)), _)) => {
					debug_sync!(self, "Block import queue full ({}), restarting sync", limit);
					err = Some(CollectBlocksError::QueueFull);
=======
				Err(EthcoreError(EthcoreErrorKind::Block(BlockError::UnknownParent(_)), _)) => {
					trace!(target: "sync", "Unknown new block parent, restarting sync");
					break;
				},
				Err(EthcoreError(EthcoreErrorKind::Block(BlockError::TemporarilyInvalid(_)), _)) => {
					debug!(target: "sync", "Block temporarily invalid, restarting sync");
					break;
				},
				Err(EthcoreError(EthcoreErrorKind::Queue(QueueErrorKind::Full(limit)), _)) => {
					debug!(target: "sync", "Block import queue full ({}), restarting sync", limit);
>>>>>>> adcbfcf8
					break;
				},
				Err(e) => {
					debug_sync!(self, "Bad block {:?} : {:?}", h, e);
					err = Some(CollectBlocksError::BadBlock);
					break;
				}
			}
		}
		trace_sync!(self, "Imported {} of {}", imported.len(), count);
		self.imported_this_round = Some(self.imported_this_round.unwrap_or(0) + imported.len());

		if let Some(e) = err {
			return Err(e);
		}

		if self.blocks.is_empty() {
			// complete sync round
			trace_sync!(self, "Sync round complete");
			self.reset();
		}
		Ok(())
	}

	fn block_imported(&mut self, hash: &H256, number: BlockNumber, parent: &H256) {
		self.last_imported_block = number;
		self.last_imported_hash = hash.clone();
		self.round_parents.push_back((hash.clone(), parent.clone()));
		if self.round_parents.len() > MAX_ROUND_PARENTS {
			self.round_parents.pop_front();
		}
	}
}

//TODO: module tests<|MERGE_RESOLUTION|>--- conflicted
+++ resolved
@@ -518,21 +518,12 @@
 			};
 
 			match result {
-<<<<<<< HEAD
-				Err(BlockImportError(BlockImportErrorKind::Import(ImportErrorKind::AlreadyInChain), _)) => {
+				Err(EthcoreError(EthcoreErrorKind::Import(ImportErrorKind::AlreadyInChain), _)) => {
 					trace_sync!(self, "Block already in chain {:?}", h);
 					self.block_imported(&h, number, &parent);
 				},
-				Err(BlockImportError(BlockImportErrorKind::Import(ImportErrorKind::AlreadyQueued), _)) => {
+				Err(EthcoreError(EthcoreErrorKind::Import(ImportErrorKind::AlreadyQueued), _)) => {
 					trace_sync!(self, "Block already queued {:?}", h);
-=======
-				Err(EthcoreError(EthcoreErrorKind::Import(ImportErrorKind::AlreadyInChain), _)) => {
-					trace!(target: "sync", "Block already in chain {:?}", h);
-					self.block_imported(&h, number, &parent);
-				},
-				Err(EthcoreError(EthcoreErrorKind::Import(ImportErrorKind::AlreadyQueued), _)) => {
-					trace!(target: "sync", "Block already queued {:?}", h);
->>>>>>> adcbfcf8
 					self.block_imported(&h, number, &parent);
 				},
 				Ok(_) => {
@@ -543,30 +534,17 @@
 				Err(EthcoreError(EthcoreErrorKind::Block(BlockError::UnknownParent(_)), _)) if allow_out_of_order => {
 					break;
 				},
-<<<<<<< HEAD
-				Err(BlockImportError(BlockImportErrorKind::Block(BlockError::UnknownParent(_)), _)) => {
+				Err(EthcoreError(EthcoreErrorKind::Block(BlockError::UnknownParent(_)), _)) => {
 					trace_sync!(self, "Unknown new block parent, restarting sync");
 					break;
 				},
-				Err(BlockImportError(BlockImportErrorKind::Block(BlockError::TemporarilyInvalid(_)), _)) => {
+				Err(EthcoreError(EthcoreErrorKind::Block(BlockError::TemporarilyInvalid(_)), _)) => {
 					debug_sync!(self, "Block temporarily invalid: {:?}, restarting sync", h);
 					break;
 				},
-				Err(BlockImportError(BlockImportErrorKind::Queue(QueueErrorKind::Full(limit)), _)) => {
+				Err(EthcoreError(EthcoreErrorKind::Queue(QueueErrorKind::Full(limit)), _)) => {
 					debug_sync!(self, "Block import queue full ({}), restarting sync", limit);
 					err = Some(CollectBlocksError::QueueFull);
-=======
-				Err(EthcoreError(EthcoreErrorKind::Block(BlockError::UnknownParent(_)), _)) => {
-					trace!(target: "sync", "Unknown new block parent, restarting sync");
-					break;
-				},
-				Err(EthcoreError(EthcoreErrorKind::Block(BlockError::TemporarilyInvalid(_)), _)) => {
-					debug!(target: "sync", "Block temporarily invalid, restarting sync");
-					break;
-				},
-				Err(EthcoreError(EthcoreErrorKind::Queue(QueueErrorKind::Full(limit)), _)) => {
-					debug!(target: "sync", "Block import queue full ({}), restarting sync", limit);
->>>>>>> adcbfcf8
 					break;
 				},
 				Err(e) => {

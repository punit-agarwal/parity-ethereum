--- conflicted
+++ resolved
@@ -265,11 +265,7 @@
 	/// can be replaced with a single `drain()` method instead.
 	/// Thanks to this we also don't really need to lock the entire verification for the time of execution.
 	fn process_queue(&self) -> Result<(), Error> {
-<<<<<<< HEAD
-		let nonce_cache = default_nonce_cache();
-=======
 		let nonce_cache = NonceCache::new(NONCE_CACHE_SIZE);
->>>>>>> 4ba600fc
 		let mut verification_queue = self.transactions_for_verification.lock();
 		let ready_transactions = verification_queue.ready_transactions(self.pool_client(&nonce_cache));
 		for transaction in ready_transactions {
@@ -590,11 +586,7 @@
 				trace!("Validating transaction: {:?}", original_tx);
 				// Verify with the first account available
 				trace!("The following account will be used for verification: {:?}", validation_account);
-<<<<<<< HEAD
-				let nonce_cache = default_nonce_cache();
-=======
 				let nonce_cache = NonceCache::new(NONCE_CACHE_SIZE);
->>>>>>> 4ba600fc
 				self.transactions_for_verification.lock().add_transaction(
 					original_tx,
 					contract,
@@ -699,10 +691,4 @@
 			}
 		}
 	}
-}
-
-fn default_nonce_cache() -> NonceCache {
-	(Default::default(), 1024)
-}
-
-type NonceCache = (RwLock<HashMap<Address, U256>>, usize);+}
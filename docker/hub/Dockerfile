FROM ubuntu:xenial
MAINTAINER Parity Technologies <devops@parity.io>
#set ENVIROMENT
ARG TARGET
ENV TARGET ${TARGET}

# install tools and dependencies
<<<<<<< HEAD
RUN apt update && apt install -y --no-install-recommends openssl libudev-dev file

# show backtraces
ENV RUST_BACKTRACE 1

#cleanup Docker image
RUN apt autoremove -y
RUN apt clean -y
RUN rm -rf /tmp/* /var/tmp/* /var/lib/apt/lists/*

#add TARGET to docker image
COPY artifacts/$TARGET /usr/bin/$TARGET

# Build a shell script because the ENTRYPOINT command doesn't like using ENV
RUN echo "#!/bin/bash \n ${TARGET} \$@" > ./entrypoint.sh
RUN chmod +x ./entrypoint.sh

=======
RUN apt-get update && \
        apt-get install -y --force-yes --no-install-recommends \
        # make
        build-essential \
        # add-apt-repository
        software-properties-common \
        make \
        cmake \
        curl \
        wget \
        git \
        g++ \
        gcc \
        libc6 \
        libc6-dev \
        binutils \
        file \
        libudev-dev \
        pkg-config \
        dpkg-dev &&\
# install rustup
 curl https://sh.rustup.rs -sSf | sh -s -- -y && \
# rustup directory
 PATH=/root/.cargo/bin:$PATH && \
# show backtraces
 RUST_BACKTRACE=1 && \
# build parity
cd /build&&git clone https://github.com/paritytech/parity-ethereum && \
        cd parity-ethereum&& \
	git pull&& \
	git checkout $BUILD_TAG && \
        cargo build --verbose --release --features final && \
        strip /build/parity-ethereum/target/release/parity && \
 file /build/parity-ethereum/target/release/parity&&mkdir -p /parity&& cp /build/parity-ethereum/target/release/parity /parity&&\
#cleanup Docker image
 rm -rf /root/.cargo&&rm -rf /root/.multirust&&rm -rf /root/.rustup&&rm -rf /build&&\
 apt-get purge -y  \
        # make
        build-essential \
        # add-apt-repository
        software-properties-common \
        make \
        cmake \
        curl \
        wget \
        git \
        g++ \
        gcc \
        binutils \
        file \
        pkg-config \
        dpkg-dev &&\
 rm -rf /var/lib/apt/lists/*
>>>>>>> 90d7823a
# setup ENTRYPOINT
EXPOSE 8080 8545 8180
ENTRYPOINT ["./entrypoint.sh"]<|MERGE_RESOLUTION|>--- conflicted
+++ resolved
@@ -1,29 +1,11 @@
 FROM ubuntu:xenial
 MAINTAINER Parity Technologies <devops@parity.io>
-#set ENVIROMENT
-ARG TARGET
-ENV TARGET ${TARGET}
-
+WORKDIR /build
+#ENV for build TAG
+ARG BUILD_TAG
+ENV BUILD_TAG ${BUILD_TAG:-master}
+RUN echo "Build tag:" $BUILD_TAG
 # install tools and dependencies
-<<<<<<< HEAD
-RUN apt update && apt install -y --no-install-recommends openssl libudev-dev file
-
-# show backtraces
-ENV RUST_BACKTRACE 1
-
-#cleanup Docker image
-RUN apt autoremove -y
-RUN apt clean -y
-RUN rm -rf /tmp/* /var/tmp/* /var/lib/apt/lists/*
-
-#add TARGET to docker image
-COPY artifacts/$TARGET /usr/bin/$TARGET
-
-# Build a shell script because the ENTRYPOINT command doesn't like using ENV
-RUN echo "#!/bin/bash \n ${TARGET} \$@" > ./entrypoint.sh
-RUN chmod +x ./entrypoint.sh
-
-=======
 RUN apt-get update && \
         apt-get install -y --force-yes --no-install-recommends \
         # make
@@ -77,7 +59,6 @@
         pkg-config \
         dpkg-dev &&\
  rm -rf /var/lib/apt/lists/*
->>>>>>> 90d7823a
 # setup ENTRYPOINT
 EXPOSE 8080 8545 8180
-ENTRYPOINT ["./entrypoint.sh"]+ENTRYPOINT ["/parity/parity"]